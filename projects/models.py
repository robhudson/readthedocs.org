--- conflicted
+++ resolved
@@ -27,8 +27,7 @@
     project_url = models.URLField(blank=True, help_text='the project\'s homepage')
     pub_date = models.DateTimeField(auto_now_add=True)
     modified_date = models.DateTimeField(auto_now=True)
-<<<<<<< HEAD
-    version = models.CharField(max_length=20,
+    version = models.CharField(max_length=100, blank=True,
         help_text='project version these docs apply to, i.e. 1.0a')
     copyright = models.CharField(max_length=255, blank=True,
         help_text='project copyright information')
@@ -36,9 +35,6 @@
         default=THEME_DEFAULT)
     path = models.CharField(max_length=255, editable=False)
     suffix = models.CharField(max_length=10, editable=False, default='.rst')
-=======
-    version = models.CharField(max_length=100, help_text='project version these docs apply to, i.e. 1.0a')
->>>>>>> ec90ba86
 
     tags = TaggableManager()
 
@@ -130,23 +126,7 @@
     
     def get_top_level_files(self):
         return self.files.filter(parent__isnull=True).order_by('ordering')
-<<<<<<< HEAD
-    
-=======
-
-
-class Conf(models.Model):
-    project = models.OneToOneField(Project, related_name='conf')
-    copyright = models.CharField(max_length=255, blank=True)
-    theme = models.CharField(max_length=100, choices=DEFAULT_THEME_CHOICES,
-                             default=THEME_DEFAULT)
-    path = models.CharField(max_length=255, editable=False)
-    suffix = models.CharField(max_length=10, editable=False, default='.rst')
-
-    def __unicode__(self):
-        return '%s config, v. %s' % (self.project.name, self.project.version)
-
->>>>>>> ec90ba86
+
     @property
     def conf_filename(self):
         return os.path.join(self.path, 'conf.py')
